--- conflicted
+++ resolved
@@ -87,12 +87,7 @@
 NeighborList::NeighborList(boost::shared_ptr<SystemDefinition> sysdef, Scalar _r_cut, Scalar r_buff)
     : Compute(sysdef), m_typpair_idx(m_pdata->getNTypes()), m_r_cut_max(_r_cut), m_r_buff(r_buff), m_d_max(1.0),
       m_filter_body(false), m_diameter_shift(false), m_storage_mode(half), m_updates(0), m_forced_updates(0),
-<<<<<<< HEAD
-      m_dangerous_updates(0), m_force_update(true), m_dist_check(true), m_has_been_updated_once(false),
-      m_want_exclusions(false)
-=======
       m_dangerous_updates(0), m_force_update(true), m_dist_check(true), m_has_been_updated_once(false)
->>>>>>> 0c5f05f5
     {
     m_exec_conf->msg->notice(5) << "Constructing Neighborlist" << endl;
 
@@ -110,11 +105,8 @@
     m_every = 0;
     m_exclusions_set = false;
 
-<<<<<<< HEAD
-=======
     m_need_reallocate_exlist = false;
 
->>>>>>> 0c5f05f5
     // initialize box length at last update
     m_last_L = m_pdata->getGlobalBox().getNearestPlaneDistance();
     m_last_L_local = m_pdata->getBox().getNearestPlaneDistance();
@@ -220,26 +212,6 @@
     forceUpdate();
     }
 
-<<<<<<< HEAD
-    if (m_n_ex_tag.getNumElements() != m_pdata->getRTags().size())
-        {
-        m_n_ex_tag.resize(m_pdata->getRTags().size());
-        m_ex_list_tag.resize(m_pdata->getRTags().size(), m_ex_list_tag.getHeight());
-        m_ex_list_indexer_tag = Index2D(m_ex_list_tag.getPitch(), m_ex_list_tag.getHeight());
-
-        // clear all exclusions
-        clearExclusions();
-
-        // they need to be added again
-        m_want_exclusions = true;
-        }
-    
-    // force a rebuild
-    forceUpdate();
-    }
-
-=======
->>>>>>> 0c5f05f5
 void NeighborList::reallocateTypes()
     {
     m_typpair_idx = Index2D(m_pdata->getNTypes());
@@ -390,30 +362,14 @@
          The new cuttoff will take effect when compute is called for the next timestep.
 */
 void NeighborList::setRCutPair(unsigned int typ1, unsigned int typ2, Scalar r_cut)
-<<<<<<< HEAD
     {   
     if (typ1 >= m_pdata->getNTypes() || typ2 >= m_pdata->getNTypes())
-=======
-    {
-    // check that r_cut is not negative
-    if (r_cut < 0.0)
->>>>>>> 0c5f05f5
         {
         this->m_exec_conf->msg->error() << "nlist: Trying to set rcut for a non existant type! "
                   << typ1 << "," << typ2 << std::endl;
         throw std::runtime_error("Error changing NeighborList parameters");
         }
         
-<<<<<<< HEAD
-=======
-    if (typ1 >= m_pdata->getNTypes() || typ2 >= m_pdata->getNTypes())
-        {
-        this->m_exec_conf->msg->error() << "nlist: Trying to set rcut for a non existant type! "
-                  << typ1 << "," << typ2 << std::endl;
-        throw std::runtime_error("Error changing NeighborList parameters");
-        }
-        
->>>>>>> 0c5f05f5
 	// stash the potential rcuts, r_list will be computed on next forced update
     ArrayHandle<Scalar> h_r_cut(m_r_cut, access_location::host, access_mode::readwrite);
     h_r_cut.data[m_typpair_idx(typ1, typ2)] = r_cut;
@@ -436,10 +392,7 @@
             r_cut_max = r_cut_max_i;
         }
     m_r_cut_max = r_cut_max;
-<<<<<<< HEAD
-
-=======
->>>>>>> 0c5f05f5
+
     forceUpdate();
     }
     
@@ -471,11 +424,7 @@
 	
 	for (unsigned int i=0; i < m_typpair_idx.getNumElements(); ++i)
 		{
-<<<<<<< HEAD
 		Scalar r_list = (h_r_cut.data[i] > Scalar(0.0)) ? h_r_cut.data[i] + m_r_buff : Scalar(0.0);
-=======
-		Scalar r_list = h_r_cut.data[i] + m_r_buff;
->>>>>>> 0c5f05f5
 		h_r_listsq.data[i] = r_list*r_list;
 		}
 	}
@@ -487,8 +436,6 @@
     \note Under NO circumstances should calling this method produce any
     appreciable amount of overhead. This is mainly a warning to
     derived classes.
-    
-    \todo Correct this method to factor in differing particle types.
 */
 Scalar NeighborList::estimateNNeigh()
     {
@@ -1376,19 +1323,11 @@
  */
 void NeighborList::resizeNlist(unsigned int size)
     {
-<<<<<<< HEAD
-    if (size > m_nlist.getPitch())
-        {
-        m_exec_conf->msg->notice(6) << "nlist: (Re-)allocating neighbor list" << endl;
-        
-        unsigned int alloc_size = m_nlist.getPitch() ? m_nlist.getPitch() : 1;
-=======
     if (size > m_nlist.getNumElements())
         {
         m_exec_conf->msg->notice(6) << "nlist: (Re-)allocating neighbor list" << endl;
         
         unsigned int alloc_size = m_nlist.getNumElements() ? m_nlist.getNumElements() : 1;
->>>>>>> 0c5f05f5
         
         while (size > alloc_size)
             {
