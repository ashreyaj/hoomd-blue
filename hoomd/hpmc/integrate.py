--- conflicted
+++ resolved
@@ -2108,13 +2108,9 @@
     * *orientations* (**required**) - list of orientations of constituent polyhedra.
     * *overlap* (**default: 1 for all particles**) - only check overlap between constituent particles for which *overlap [i] & overlap[j]* is !=0, where '&' is the bitwise AND operator.
     * *sweep_radii* (**default: 0 for all particle**) - radii of spheres sweeping out each constituent polyhedron
-<<<<<<< HEAD
+
         * .. versionadded:: 2.4
-=======
-
-        * .. versionadded:: 2.4
-
->>>>>>> 9767f837
+
     * *ignore_statistics* (**default: False**) - set to True to disable ignore for statistics tracking.
     * *ignore_overlaps* (**default: False**) - set to True to disable overlap checks between this and other types with *ignore_overlaps=True*
 
@@ -2194,7 +2190,6 @@
             verts = vertices[0]
             R = sweep_radii[0]
             if len(verts) == 1:
-<<<<<<< HEAD
                 shape_def = 'sphere {0} {1}'.format(2*R,colors[0]);
 
             else:
@@ -2225,39 +2220,30 @@
             else:
                 hoomd.context.msg.warning("Don't know how to export this spheropolyhedron union to .pos. Falling back on shpere.\n");
                 shape_def = 'sphere 1.0 ff5984ff'
-=======
-                shape_def = 'sphere {0} '.format(2*R);
-
-            else:
-                shape_def = 'spoly3d {0} {1} '.format(R, len(verts));
-
-                for v in verts:
-                    shape_def += '{0} {1} 0 '.format(*v);
-        else:
-            shape_def = 'poly3d_union {0} '.format(N);
-
-            # sweep radius is ignored for now
-            for verts,q,p,c in zip(vertices, orientations, centers, colors):
-                shape_def += '{0} '.format(len(verts));
-                for v in verts:
-                    shape_def += '{0} {1} {2} '.format(*v);
-                shape_def += '{0} {1} {2} '.format(*p);
-                shape_def += '{0} {1} {2} {3} '.format(*q);
-                shape_def += '{0} '.format(c);
->>>>>>> 9767f837
 
         return shape_def
 
 class convex_polyhedron_union(convex_spheropolyhedron_union):
     R""" HPMC integration for unions of convex polyhedra (3D).
 
-<<<<<<< HEAD
         * .. deprecated:: 2.4
              Replaced by :py:class:`convex_spheropolyhedron_union`. This class stays in place for compatibility with older scripts.
-=======
+
+    Args:
+        seed (int): Random number seed.
+        d (float): Maximum move displacement, Scalar to set for all types, or a dict containing {type:size} to set by type.
+        a (float): Maximum rotation move, Scalar to set for all types, or a dict containing {type:size} to set by type.
+        move_ratio (float): Ratio of translation moves to rotation moves.
+        nselect (int): The number of trial moves to perform in each cell.
+        implicit (bool): Flag to enable implicit depletants.
+
+        return shape_def
+
+class convex_polyhedron_union(convex_spheropolyhedron_union):
+    R""" HPMC integration for unions of convex polyhedra (3D).
+
      .. deprecated:: 2.4
         Replaced by :py:class:`convex_spheropolyhedron_union`. This class stays in place for compatibility with older scripts.
->>>>>>> 9767f837
 
     Args:
         seed (int): Random number seed.
@@ -2280,13 +2266,9 @@
     * *orientations* (**required**) - list of orientations of constituent polyhedra.
     * *overlap* (**default: 1 for all particles**) - only check overlap between constituent particles for which *overlap [i] & overlap[j]* is !=0, where '&' is the bitwise AND operator.
     * *sweep_radii* (**default: 0 for all particle**) - radii of spheres sweeping out each constituent polyhedron
-<<<<<<< HEAD
+
         * .. versionadded:: 2.4
-=======
-
-        * .. versionadded:: 2.4
-
->>>>>>> 9767f837
+
     * *ignore_statistics* (**default: False**) - set to True to disable ignore for statistics tracking.
     * *ignore_overlaps* (**default: False**) - set to True to disable overlap checks between this and other types with *ignore_overlaps=True*
 
