# HOOMD-blue Change Log

[TOC]

## v2.0.0

*Bug fixes*

* Angles, dihedrals, and impropers no longer initialize with one default type.
* Fixed a bug where integrate.brownian gave the same x,y, and z velocity components.

*New features*

* Distance constraints `constrain.distance` - constrain pairs of particles to a fixed separation distance
* `context.initialize()` can now be called multiple times - useful in jupyter notebooks
* Manage multiple simulations in a single job script with `SimulationContext` as a python context manager.
* `util.quiet_status() / util.unquiet_status()` allow users to control if line status messages are output.
* Support executing hoomd in Jupyter (ipython) notebooks. Notice, warning, and error messages now show up in the
  notebook output blocks.
* `analyze.log` can now register python callback functions as sources for logged quantities.
* The GSD file format (http://gsd.readthedocs.org/en/latest/) is fully implemented in hoomd
    * `dump.gsd` writes GSD trajectories and restart files (use `truncate=true` for restarts).
    * `init.read_gsd` reads GSD file and initializes the system, and can start the simulation
       from any frame in the GSD file.
    * `data.gsd_snapshot` reads a GSD file into a snapshot which can be modified before system
      initialization with `init.read_snapshot`.
    * The GSD file format is capable of storing all particle and topology data fields in hoomd,
      either static at frame 0, or varying over the course of the trajectory. The number of
      particles, types, bonds, etc. can also vary over the trajectory.
<<<<<<< HEAD
* `force.active` applies an active force (optionally with rotational diffusion) to a group of particles
* `update.constrain_ellipsoid` constrains particles to an ellipsoid
* `integrate.langevin` and `ingetgrate.brownian` now apply rotational noise and damping to anisotropic particles
=======
* Support dynamically updating groups. `group.force_update()` forces the group to rebuild according
  to the original selection criteria. For example, this can be used to periodically update a cuboid
  group to include particles only in the specified region.
>>>>>>> 9484822f

*Changes that require job script modifications*

* `context.initialize()` is now required before any other hoomd script command.
* `init.reset()` no longer exists. Use `context.initialize()` or activate a `SimulationContext`.
* Any scripts that relied on undocumented members of the `globals` module will fail. These variables have been moved to the `context` module and members of the currently active `SimulationContext`.
* bonds, angles, dihedrals, and impropers no longer use the `set_coeff` syntax. Use `bond_coeff.set`, `angle_coeff.set`,
  `dihedral_coeff.set`, and `improper_coeff.set` instead.

*Other changes*

* CMake minimum version is now 2.8
* Convert particle type names to `str` to allow unicode type name input
* `__version__` is now available in the top level package
* `boost::iostreams` is no longer a build dependency

*Removed*

* Removed `integrate.bdnvt`: use `integrate.langevin`
* Removed `mtk=False` option from `integrate.nvt` - The MTK NVT integrator is now the only implementation.

## v1.3.3

Released 2016/03/06

*Bug fixes*

* Fix problem incluing `hoomd.h` in plugins
* Fix random memory errors when using walls

## v1.3.2

Released 2016/02/08

*Bug fixes*

* Fix wrong access to system.box
* Fix kinetic energy logging in MPI
* Fix particle out of box error if particles are initialized on the boundary in MPI
* Add integrate.brownian to the documentation index
* Fix misc doc typos
* Fix runtime errors with boost 1.60.0
* Fix corrupt metadata dumps in MPI runs

## v1.3.1

Released 2016/1/14

*Bug fixes*

* Fix invalid MPI communicator error with Intel MPI
* Fix python 3.5.1 seg fault

## v1.3.0

Released 2015/12/8

*New features*

* Automatically load balanced domain decomposition simulations.
* Anisotropic particle integrators.
* Gay-Berne pair potential.
* Dipole pair potential.
* Brownian dynamics `integrate.brownian`
* Langevin dynamics `integrate.langevin` (formerly `bdnvt`)
* `nlist.stencil` to compute neighbor lists using stencilled cell lists.
* Add single value scale, `min_image`, and `make_fraction` to `data.boxdim`
* `analyze.log` can optionally not write a file and now supports querying current quantity values.
* Rewritten wall potentials.
    * Walls are now sums of planar, cylindrical, and spherical half-spaces.
    * Walls are defined and can be modified in job scripts.
    * Walls execute on the GPU.
    * Walls support per type interaction parameters.
    * Implemented for: lj, gauss, slj, yukawa, morse, force_shifted_lj, and mie potentials.
* External electric field potential: `external.e_field`

*Bug fixes*

* Fixed a bug where NVT integration hung when there were 0 particles in some domains.
* Check SLURM environment variables for local MPI rank identification
* Fixed a typo in the box math documentation
* Fixed a bug where exceptions weren't properly passed up to the user script
* Fixed a bug in the velocity initialization example
* Fixed an openmpi fork() warning on some systems
* Fixed segfaults in PPPM
* Fixed a bug where compute.thermo failed after reinitializing a system
* Support list and dict-like objects in init.create_random_polymers.
* Fall back to global rank to assign GPUs if local rank is not available

*Deprecated commands*

* `integrate.bdnvt` is deprecated. Use `integrate.langevin` instead.
* `dump.bin` and `init.bin` are now removed. Use XML files for restartable jobs.

*Changes that may break existing scripts*

* `boxdim.wrap` now returns the position and image in a tuple, where it used to return just the position.
* `wall.lj` has a new API
* `dump.bin` and `init.bin` have been removed.

## v1.2.1

Released 2015/10/22

*Bug fixes*

* Fix a crash when adding or removing particles and reinitializing
* Fix a bug where simulations hung on sm 5.x GPUs with CUDA 7.5
* Fix compile error with long tests enabled
* Issue a warning instead of an error for memory allocations greater than 4 GiB.
* Fix invalid RPATH when building inside `zsh`.
* Fix incorrect simulations with `integrate.npt_rigid`
* Label mie potential correctly in user documentation

## v1.2.0

Released 2015/09/30

*New features*

* Performance improvements for systems with large particle size disparity
* Bounding volume hierarchy (tree) neighbor list computation
* Neighbor lists have separate `r_cut` values for each pair of types
* addInfo callback for dump.pos allows user specified information in pos files

*Bug fixes*

* Fix `test_pair_set_energy` unit test, which failed on numpy < 1.9.0
* Analyze.log now accepts unicode strings.
* Fixed a bug where calling `restore_snapshot()` during a run zeroed potential parameters.
* Fix segfault on exit with python 3.4
* Add `cite.save()` to documentation
* Fix a problem were bond forces are computed incorrectly in some MPI configurations
* Fix bug in pair.zbl
* Add pair.zbl to the documentation
* Use `HOOMD_PYTHON_LIBRARY` to avoid problems with modified CMake builds that preset `PYTHON_LIBRARY`

## v1.1.1

Released 2015/07/21

*Bug fixes*

* `dump.xml(restart=True)` now works with MPI execution
* Added missing documentation for `meta.dump_metadata`
* Build all unit tests by default
* Run all script unit tests through `mpirun -n 1`

## v1.1.0

Released 2015/07/14

*New features*

* Allow builds with ninja.
* Allow K=0 FENE bonds.
* Allow number of particles types to change after initialization.
```system.particles.types.add('newType')```
* Allow number of particles to change after initialization.
```
system.particles.add('A')
del system.particles[0]
```
* OPLS dihedral
* Add `phase` keyword to analyzers and dumps to make restartable jobs easier.
* `HOOMD_WALLTIME_STOP` environment variable to stop simulation runs before they hit a wall clock limit.
* `init.read_xml()` Now accepts an initialization and restart file.
* `dump.xml()` can now write restart files.
* Added documentation concepts page on writing restartable jobs.
* New citation management infrastructure. `cite.save()` writes `.bib` files with a list of references to features
  actively used in the current job script.
* Snapshots expose data as numpy arrays for high performance access to particle properties.
* `data.make_snapshot()` makes a new empty snapshot.
* `analyze.callback()` allows multiple python callbacks to operate at different periods.
* `comm.barrier()` and `comm.barrier_all()` allow users to insert barriers into their scripts.
* Mie pair potential.
* `meta.dump_metadata()` writes job metadata information out to a json file.
* `context.initialize()` initializes the execution context.
* Restart option for `dump.xml()`

*Bug fixes*

* Fix slow performance when initializing `pair.slj()`in MPI runs.
* Properly update particle image when setting position from python.
* PYTHON_SITEDIR hoomd shell launcher now calls the python interpreter used at build time.
* Fix compile error on older gcc versions.
* Fix a bug where rigid bodies had 0 velocity when restarting jobs.
* Enable `-march=native` builds in OS X clang builds.
* Fix `group.rigid()` and `group.nonrigid()`.
* Fix image access from the python data access proxies.
* Gracefully exit when launching MPI jobs with mixed execution configurations.

*Changes that may require updated job scripts*

* `context.initialize()` **must** be called before any `comm` method that queries the MPI rank. Call it as early as
  possible in your job script (right after importing `hoomd_script`) to avoid problems.

*Deprecated*

* `init.create_empty()` is deprecated and will be removed in a future version. Use `data.make_snapshot()` and
  `init.read_snapshot()` instead.
* Job scripts that do not call `context.initialize()` will result in a warning message. A future version of HOOMD
  will require that you call `context.initialize()`.

*Removed*

* Several `option` commands for controlling the execution configuration. Replaced with `context.initialize`.

## v1.0.5

Released 2015/05/19

*Bug fixes*

* Fix segfault when changing integrators
* Fix system.box to indicate the correct number of dimensions
* Fix syntax error in comm.get_rank with --nrank
* Enable CUDA enabled builds with the intel compiler
* Use CMake builtin FindCUDA on recent versions of CMake
* GCC_ARCH env var sets the -march command line option to gcc at configure time
* Auto-assign GPU-ids on non-compute exclusive systems even with --mode=gpu
* Support python 3.5 alpha
* Fix a bug where particle types were doubled with boost 1.58.0
* Fix a bug where angle_z=true dcd output was inaccurate near 0 angles
* Properly handle lj.wall potentials with epsilon=0.0 and particles on top of the walls

## v1.0.4

Released 2015/04/07

*Bug fixes*

* Fix invalid virials computed in rigid body simulations when multi-particle bodies crossed box boundaries
* Fix invalid forces/torques for rigid body simulations caused by race conditions
* Fix compile errors on Mac OS X 10.10
* Fix invalid pair force computations caused by race conditions
* Fix invalid neighbour list computations caused by race conditions on Fermi generation GPUs

*Other*

* Extremely long running unit tests are now off by default. Enable with -DHOOMD_SKIP_LONG_TESTS=OFF
* Add additional tests to detect race conditions and memory errors in kernels

## v1.0.3

Released 2015/03/18

**Bug fixes**

* Enable builds with intel MPI
* Silence warnings coming from boost and python headers

## v1.0.2

Released 2015/01/21

**Bug fixes**

* Fixed a bug where `linear_interp` would not take a floating point value for *zero*
* Provide more useful error messages when cuda drivers are not present
* Assume device count is 0 when `cudaGetDeviceCount()` returns an error
* Link to python statically when `ENABLE_STATIC=on`
* Misc documentation updates

## v1.0.1

Released 2014/09/09

**Bug fixes**

1. Fixed bug where error messages were truncated and HOOMD exited with a segmentation fault instead (e.g. on Blue Waters)
1. Fixed bug where plug-ins did not load on Blue Waters
1. Fixed compile error with gcc4.4 and cuda5.0
1. Fixed syntax error in `read_snapshot()`
1. Fixed a bug where `init.read_xml throwing` an error (or any other command outside of `run()`) would hang in MPI runs
1. Search the install path for hoomd_script - enable the hoomd executable to be outside of the install tree (useful with cray aprun)
1. Fixed CMake 3.0 warnings
1. Removed dependancy on tr1/random
1. Fixed a bug where `analyze.msd` ignored images in the r0_file
1. Fixed typos in `pair.gauss` documentation
1. Fixed compile errors on Ubuntu 12.10
1. Fix failure of `integrate.nvt` to reach target temperature in analyze.log. The fix is a new symplectic MTK integrate.nvt integrator. Simulation results in hoomd v1.0.0 are correct, just the temperature and velocity outputs are off slightly.
1. Remove MPI from Mac OS X dmg build.
1. Enable `import hoomd_script as ...`

*Other changes*

1. Added default compile flag -march=native
1. Support CUDA 6.5
1. Binary builds for CentOS/RHEL 6, Fedora 20, Ubuntu 14.04 LTS, and Ubuntu 12.04 LTS.

## Version 1.0.0

Released 2014/05/25

*New features*

* Support for python 3
* New NPT integrator capable of flexible coupling schemes
* Triclinic unit cell support
* MPI domain decomposition
* Snapshot save/restore
* Autotune block sizes at run time
* Improve performance in small simulation boxes
* Improve performance with smaller numbers of particles per GPU
* Full double precision computations on the GPU (compile time option must be enabled, binary builds provided on the download page are single precision)
* Tabulated bond potential `bond.table`
* Tabulated angle potential `angle.table`
* Tabulated dihedral potental `dihedral.table`
* `update.box_resize` now accepts `period=None` to trigger an immediate update of the box without creating a periodic updater
* `update.box_resize` now replaces *None* arguments with the current box parameters
* `init.create_random` and `init.create_random_polymers` can now create random configurations in triclinc and 2D boxes
* `init.create_empty` can now create triclinic boxes
* particle, bond, angle, dihedral, and impropers types can now be named in `init.create_empty`
* `system.replicate` command replicates the simulation box

*Bug fixes*

* Fixed a bug where init.create_random_polymers failed when lx,ly,lz were not equal.
* Fixed a bug in init.create_random_polymers and init.create_random where the separation radius was not accounted for correctly
* Fixed a bug in bond.* where random crashes would occur when more than one bond type was defined
* Fixed a bug where dump.dcd did not write the period to the file

*Changes that may require updated job scripts*

* `integrate.nph`: A time scale `tau_p` for the relaxation of the barostat is now required instead of the barostat mass *W* of the previous release.
The time scale is the relaxation time the barostat would have at an average temperature `T_0 = 1`, and it is related to the internally used
(Andersen) Barostat mass *W* via `W = d N T_0 tau_p^2`, where *d* is the dimensionsality and *N* the number of particles.
* `sorter` and `nlist` are now modules, not variables in the `__main__` namespace.
* Data proxies function correctly in MPI simulations, but are extremely slow. If you use `init.create_empty`, consider separating the generation step out to a single rank short execution that writes an XML file for the main run.
* `update.box_resize(Lx=...)` no longer makes cubic box updates, instead it will keep the current **Ly** and **Lz**. Use the `L=...` shorthand for cubic box updates.
* All `init.*` commands now take `data.boxdim` objects, instead of `hoomd.boxdim` (or *3-tuples*). We strongly encourage the use of explicit argument names for `data.boxdim()`. In particular, if `hoomd.boxdim(123)` was previously used to create a cubic box, it is now required to use `data.boxdim(L=123)` (CORRECT) instead of `data.boxdim(123)` (INCORRECT), otherwise a box with unit dimensions along the y and z axes will be created.
* `system.dimensions` can no longer be set after initialization. System dimensions are now set during initialization via the `data.boxdim` interface. The dimensionality of the system can now be queried through `system.box`.
* `system.box` no longer accepts 3-tuples. It takes `data.boxdim` objects.
* `system.dimensions` no longer exists. Query the dimensionality of the system from `system.box`. Set the dimensionality of the system by passing an appropriate `data.boxdim` to an `init` method.
* `init.create_empty` no longer accepts `n_*_types`. Instead, it now takes a list of strings to name the types.

*Deprecated*

* Support for G80, G200 GPUs.
* `dump.bin` and `read.bin`. These will be removed in v1.1 and replaced with a new binary format.

*Removed*

* OpenMP mult-core execution (replaced with MPI domain decomposition)
* `tune.find_optimal_block_size` (replaced by Autotuner)

## Version 0.11.3

Released 2013/05/10

*Bug fixes*

* Fixed a bug where charge.pppm could not be used after init.reset()
* Data proxies can now set body angular momentum before the first run()
* Fixed a bug where PPPM forces were incorrect on the GPU

## Version 0.11.2

Released 2012/12/19

*New features*

* Block sizes tuned for K20

*Bug fixes*

* Warn user that PPPM ignores rigid body exclusions
* Document that proxy iterators need to be deleted before init.reset()
* Fixed a bug where body angular momentum could not be set
* Fixed a bug where analyze.log would report nan for the pressure tensor in nve and nvt simulations

## Version 0.11.1

Released 2012/11/2

*New features*

* Support for CUDA 5.0
* Binary builds for Fedora 16 and OpenSUSE 12.1
* Automatically specify /usr/bin/gcc to nvcc when the configured gcc is not supported

*Bug fixes*

* Fixed a compile error with gcc 4.7
* Fixed a bug where PPPM forces were incorrect with neighborlist exclusions
* Fixed an issue where boost 1.50 and newer were not detected properly when BOOST_ROOT is set
* Fixed a bug where accessing force data in python prevented init.reset() from working
* Fixed a bug that prevented pair.external from logging energy
* Fixed a unit test that failed randomly

## Version 0.11.0

2012-07-27

*New features*

1. Support for Kepler GPUs (GTX 680)
1. NPH integration (*integrate.nph*)
1. Compute full pressure tensor
1. Example plugin for new bond potentials
1. New syntax for bond coefficients: *_bond_.bond_coeff.set('type', _params_)*
1. New external potential: *external.periodic* applies a periodic potential along one direction (uses include inducing lamellar phases in copolymer systems)
1. Significant performance increases when running *analyze.log*, *analyze.msd*, *update.box_resize*, *update.rescale_temp*, or *update.zero_momentum* with a small period
1. Command line options may now be overwritten by scripts, ex: *options.set_gpu(2)*
1. Added *--user* command line option to allow user defined options to be passed into job scripts, ex: *--user="-N=5 -phi=0.56"*
1. Added *table.set_from_file* method to enable reading table based pair potentials from a file
1. Added *--notice-level* command line option to control how much extra information is printed during a run. Set to 0 to disable, or any value up to 10. At 10, verbose debugging information is printed.
1. Added *--msg-file* command line option which redirects the message output to a file
1. New pair potential *pair.force_shifted_lj* : Implements http://dx.doi.org/10.1063/1.3558787

*Bug fixes*

1. Fixed a bug where FENE bonds were sometimes computed incorrectly
1. Fixed a bug where pressure was computed incorrectly when using pair.dpd or pair.dpdlj
1. Fixed a bug where using OpenMP and CUDA at the same time caused invalid memory accesses
1. Fixed a bug where RPM packages did not work on systems where the CUDA toolkit was not installed
1. Fixed a bug where rigid body velocities were not set from python
1. Disabled OpenMP builds on Mac OS X. HOOMD-blue w/ openmp enabled crashes due to bugs in Apple's OpenMP implementation.
1. Fixed a bug that allowed users to provide invalid rigid body data and cause a seg fault.
1. Fixed a bug where using PPPM resulted in error messages on program exit.

*API changes*

1. Bond potentials rewritten with template evaluators
1. External potentials use template evaluators
1. Complete rewrite of ParticleData - may break existing plugins
1. Bond/Angle/Dihedral data structures rewritten
    * The GPU specific data structures are now generated on the GPU
1. DPDThermo and DPDLJThermo are now processed by the same template class
1. Headers that cannot be included by nvcc now throw an error when they are
1. CUDA 4.0 is the new minimum requirement
1. Rewrote BoxDim to internally handle minimum image conventions
1. HOOMD now only compiles ptx code for the newest architecture, this halves the executable file size
1. New Messenger class for global control of messages printed to the screen / directed to a file.

*Testing changes*

1. Automated test suite now performs tests on OpenMPI + CUDA builds
1. Valgrind tests added back into automated test suite
1. Added CPU test in bd_ridid_updater_tests
1. ctest -S scripts can now set parallel makes (with cmake > 2.8.2)

## Version 0.10.1

2012-02-10

1. Add missing entries to credits page
1. Add `dist_check` option to neighbor list. Can be used to force neighbor list builds at a specified frequency (useful in profiling runs with nvvp).
1. Fix typos in ubuntu compile documentation
1. Add missing header files to hoomd.h
1. Add torque to the python particle data access API
1. Support boost::filesystem API v3
1. Expose name of executing gpu, n_cpu, hoomd version, git sha1, cuda version, and compiler version to python
1. Fix a bug where multiple `nvt_rigid` or `npt_rigid` integrators didn't work correctly
1. Fix missing pages in developer documentation

## Version 0.10.0

2011-12-14

*New features*

1. Added *pair.dpdlj* which uses the DPD thermostat and the Lennard-Jones potential. In previous versions, this could be accomplished by using two pair commands but at the cost of reduced performance.
1. Additional example scripts are now present in the documentation. The example scripts are cross-linked to the commands that are used in them.
1. Most dump commands now accept the form: *dump.ext(filename="filename.ext")* which immediately writes out filename.ext.
1. Added _vis_ parameter to dump.xml which enables output options commonly used in files written for the purposes of visulization. dump.xml also now accepts parameters on the instantiation line. Combined with the previous feature, *dump.xml(filename="file.xml", vis=True)* is now a convenient short hand for what was previously
<pre><code class="python">
xml = dump.xml()
xml.set_params(position = True, mass = True, diameter = True, \
                         type = True, bond = True, angle = True, \
                         dihedral = True, improper = True, charge = True)
xml.write(filename="file.xml")
</code></pre>
1. Specify rigid bodies in XML input files
1. Simulations that contain rigid body constraints applied to groups of particles in BDNVT, NVE, NVT, and NPT ensembles.
    * *integrate.bdnvt_rigid*
    * *integrate.nve_rigid*
    * *integrate.nvt_rigid*
    * *integrate.npt_rigid*
1. Energy minimization of rigid bodies (*integrate.mode_minimize_rigid_fire*)
1. Existing commands are now rigid-body aware
    * update.rescale_temp
    * update.box_resize
    * update.enforce2d
    * update.zero_momentum
1. NVT integration using the Berendsen thermostat (*integrate.berendsen*)
1. Bonds, angles, dihedrals, and impropers can now be created and deleted with the python data access API.
1. Attribution clauses added to the "HOOMD-blue license":http://codeblue.umich.edu/hoomd-blue/doc/page_license.html

*Changes that may break existing job scripts*

1. The _wrap_ option to *dump.dcd* has been changed to _unwrap_full_ and its meaning inverted. *dump.dcd* now offers two options for unwrapping particles, _unwrap_full_ fully unwraps particles into their box image and _unwrap_rigid_ unwraps particles in rigid bodies so that bodies are not broken up across a box boundary.

*Bug/fixes small enhancements*

1. Fixed a bug where launching hoomd on mac os X 10.5 always resulted in a bus error.
1. Fixed a bug where DCD output restricted to a group saved incorrect data.
1. force.constant may now be applied to a group of particles, not just all particles
1. Added C++ plugin example that demonstrates how to add a pair potential in a plugin
1. Fixed a bug where box.resize would always transfer particle data even in a flat portion of the variant
1. OpenMP builds re-enabled on Mac OS X
1. Initial state of integrate.nvt and integrate.npt changed to decrease oscillations at startup.
1. Fixed a bug where the polymer generator would fail to initialize very long polymers
1. Fixed a bug where images were passed to python as unsigned ints.
1. Fixed a bug where dump.pdb wrote coordinates in the wrong order.
1. Fixed a rare problem where a file written by dump.xml would not be read by init.read_xml due to round-off errors.
1. Increased the number of significant digits written out to dump.xml to make them more useful for ad-hoc restart files.
1. Potential energy and pressure computations that slow performance are now only performed on those steps where the values are actually needed.
1. Fixed a typo in the example C++ plugin
1. Mac build instructions updated to work with the latest version of macports
1. Fixed a bug where set_period on any dump was ineffective.
1. print_status_line now handles multiple lines
1. Fixed a bug where using bdnvt tally with per type gammas resulted in a race condition.
1. Fix an issue where ENABLE_CUDA=off builds gave nonsense errors when --mode=gpu was requested.
1. Fixed a bug where dumpl.xml could produce files that init.xml would not read
1. Fixed a typo in the example plugin
1. Fix example that uses hoomd as a library so that it compiles.
1. Update maintainer lines
1. Added message to nlist exclusions that notifies if diameter or body exclusions are set.
1. HOOMD-blue is now hosted in a git repository
1. Added bibtex bibliography to the user documentation
1. Converted user documentation examples to use doxygen auto cross-referencing \example commands
1. Fix a bug where particle data is not released in dump.binary
1. ENABLE_OPENMP can now be set in the ctest builds
1. Tuned block sizes for CUDA 4.0
1. Removed unsupported GPUS from CUDA_ARCH_LIST

## Version 0.9.2

2011-04-04

*Note:* only major changes are listed here.

*New features*

1. *New exclusion option:* Particles can now be excluded from the neighbor list based on diameter consistent with pair.slj.
1. *New pair coeff syntax:* Coefficients for multiple type pairs can be specified conveniently on a single line.
<pre><code class="python">
coeff.set(['A', 'B', 'C', 'D'], ['A', 'B', 'C', 'D'], epsilon=1.0)
</code></pre>
1. *New documentation:* HOOMD-blue's system of units is now fully documented, and every coefficient in the documentation is labeled with the appropriate unit.
1. *Performance improvements:* Performance has been significantly boosted for simulations of medium sized systems (5,000-20,000 particles). Smaller performance boosts were made to larger runs.
1. *CUDA 3.2 support:* HOOMD-blue is now fully tested and performance tuned for use with CUDA 3.2.
1. *CUDA 4.0 support:* HOOMD-blue compiles with CUDA 4.0 and passes initial tests.
1. *New command:* tune.r_buff performs detailed auto-tuning of the r_buff neighborlist parameter.
1. *New installation method:* RPM, DEB, and app bundle packages are now built for easier installation
1. *New command:* charge.pppm computes the full long range electrostatic interaction using the PPPM method

*Bug/fixes small enhancements*

1. Fixed a bug where the python library was linked statically.
1. Added the PYTHON_SITEDIR setting to allow hoomd builds to install into the native python site directory.
1. FIRE energy minimization convergence criteria changed to require both energy *and* force to converge
1. Clarified that groups are static in the documentation
1. Updated doc comments for compatibility with Doxygen#7.3
1. system.particles.types now lists the particle types in the simulation
1. Creating a group of a non-existant type is no longer an error
1. Mention XML file format for walls in wall.lj documentation
1. Analyzers now profile themselves
1. Use "\n" for newlines in dump.xml - improves performance when writing many XML files on a NFS file system
1. Fixed a bug where the neighbor list build could take an exceptionally long time (several seconds) to complete the first build.
1. Fixed a bug where certain logged quantities always reported as 0 on the first step of the simulation.
1. system.box can now be used to read and set the simulation box size from python
1. Numerous internal API updates
1. Fixed a bug the resulted in incorrect behavior when using integrate.npt on the GPU.
1. Removed hoomd launcher shell script. In non-sitedir installs, ${HOOMD_ROOT}/bin/hoomd is now the executable itself
1. Creating unions of groups of non-existent types no longer produces a seg fault
1. hoomd now builds on all cuda architectures. Modify CUDA_ARCH_LIST in cmake to add or remove architectures from the build
1. hoomd now builds with boost#46.0
1. Updated hoomd icons to maize/blue color scheme
1. hoomd xml file format bumped to#3, adds support for charge.
1. FENE and harmonic bonds now handle 0 interaction parameters and 0 length bonds more gracefully
1. The packaged plugin template now actually builds and installs into a recent build of hoomd

## Version 0.9.1

2010-10-08

*Note:* only major changes are listed here.

*New features*

1. *New constraint*: constrain.sphere constrains a group of particles to the surface of a sphere
1. *New pair potential/thermostat*: pair.dpd implements the standard DPD conservative, random, and dissipative forces
1. *New pair potential*: pair.dpd_conservative applies just the conservative DPD potential
1. *New pair potential*: pair.eam implements the Embedded Atom Method (EAM) and supports both *alloy* and *FS* type computations.
1. *Faster performance*: Cell list and neighbor list code has been rewritten for performance.
    * In our benchmarks, *performance increases* ranged from *10-50%* over HOOMD-blue 0.9.0. Simulations with shorter cutoffs tend to attain a higher performance boost than those with longer cutoffs.
    * We recommended that you *re-tune r_buff* values for optimal performance with 0.9.1.
    * Due to the nature of the changes, *identical runs* may produce *different trajectories*.
1. *Removed limitation*: The limit on the number of neighbor list exclusions per particle has been removed. Any number of exclusions can now be added per particle. Expect reduced performance when adding excessive numbers of exclusions.

*Bug/fixes small enhancements*

1. Pressure computation is now correct when constraints are applied.
1. Removed missing files from hoomd.h
1. pair.yukawa is no longer referred to by "gaussian" in the documentation
1. Fermi GPUs are now prioritized over per-Fermi GPUs in systems where both are present
1. HOOMD now compiles against CUDA 3.1
1. Momentum conservation significantly improved on compute#x hardware
1. hoomd plugins can now be installed into user specified directories
1. Setting r_buff=0 no longer triggers exclusion list updates on every step
1. CUDA 2.2 and older are no longer supported
1. Workaround for compiler bug in 3.1 that produces extremely high register usage
1. Disabled OpenMP compile checks on Mac OS X
1. Support for compute 2.1 devices (such as the GTX 460)

## Version 0.9.0

2010-05-18

*Note:* only major changes are listed here.

*New features*

1. *New pair potential*: Shifted LJ potential for particles of varying diameters (pair.slj)
1. *New pair potential*: Tabulated pair potential (pair.table)
1. *New pair potential*: Yukawa potential (pair.yukawa)
1. *Update to pair potentials*: Most pair potentials can now accept different values of r_cut for different type pairs. The r_cut specified in the initial pair.*** command is now treated as the default r_cut, so no changes to scripts are necessary.
1. *Update to pair potentials*: Default pair coeff values are now supported. The parameter alpha for lj now defaults to#0, so there is no longer a need to specify it for a majority of simulations.
1. *Update to pair potentials*: The maximum r_cut needed for the neighbor list is now determined at the start of each run(). In simulations where r_cut may decrease over time, increased performance will result.
1. *Update to pair potentials*: Pair potentials are now specified via template evaluator classes. Adding a new pair potential to hoomd now only requires a small amount of additional code.
1. *Plugin API* : Advanced users/developers can now write, install, and use plugins for hoomd without needing to modify core hoomd source code
1. *Particle data access*: User-level hoomd scripts can now directly access the particle data. For example, one can change all particles in the top half of the box to be type B:
<pre><code class="python">
top = group.cuboid(name="top", zmin=0)
for p in top:
    p.type = 'B'
</code></pre>
    . *All* particle data including position, velocity, type, ''et cetera'', can be read and written in this manner. Computed forces and energies can also be accessed in a similar way.
1. *New script command*: init.create_empty() can be used in conjunction with the particle data access above to completely initialize a system within the hoomd script.
1. *New script command*: dump.bin() writes full binary restart files with the entire system state, including the internal state of integrators.
    - File output can be gzip compressed (if zlib is available) to save space
    - Output can alternate between two different output files for safe crash recovery
1. *New script command*: init.read_bin() reads restart files written by dump.bin()
1. *New option*: run() now accepts a quiet option. When True, it eliminates the status information printouts that go to stdout.
1. *New example script*: Example 6 demonstrates the use of the particle data access routines to initialize a system. It also demonstrates how to initialize velocities from a gaussian distribution
1. *New example script*: Example 7 plots the pair.lj potential energy and force as evaluated by hoomd. It can trivially be modified to plot any potential in hoomd.
1. *New feature*: Two dimensional simulations can now be run in hoomd: #259
1. *New pair potential*: Morse potential for particles of varying diameters (pair.morse)
1. *New command*: run_upto will run a simulation up to a given time step number (handy for breaking long simulations up into many independent jobs)
1. *New feature*: HOOMD on the CPU is now accelerated with OpenMP.
1. *New feature*: integrate.mode_minimize_fire performs energy minimization using the FIRE algorithm
1. *New feature*: analyze.msd can now accept an xml file specifying the initial particle positions (for restarting jobs)
1. *Improved feature*: analyze.imd now supports all IMD commands that VMD sends (pause, kill, change trate, etc.)
1. *New feature*: Pair potentials can now be given names, allowing multiple potentials of the same type to be logged separately. Additionally, potentials that are disabled and not applied to the system dynamics can be optionally logged.
1. *Performance improvements*: Simulation performance has been increased across the board, but especially when running systems with very low particle number densities.
1. *New hardware support*: 0.9.0 and newer support Fermi GPUs
1. *Deprecated hardware support*: 0.9.x might continue run on compute#1 GPUs but that hardware is no longer officially supported
1. *New script command*: group.tag_list() takes a python list of particle tags and creates a group
1. *New script command*: compute.thermo() computes thermodynamic properties of a group of particles for logging
1. *New feature*: dump.dcd can now optionally write out only those particles that belong to a specified group

*Changes that will break jobs scripts written for 0.8.x*

1. Integration routines have changed significantly to enable new use cases. Where scripts previously had commands like:
<pre><code class="python">
integrate.nve(dt=0.005)
</code></pre>
    they now need
<pre><code class="python">
all = group.all()
integrate.mode_standard(dt=0.005)
integrate.nve(group=all)
</code></pre>
    . Integrating only specific groups of particles enables simulations to fix certain particles in place or integrate different parts of the system at different temperatures, among many other possibilities.
1. sorter.set_params no longer takes the ''bin_width'' argument. It is replaced by a new ''grid'' argument, see the documentation for details.
1. conserved_quantity is no longer a quantity available for logging. Instead log the nvt reservoir energy and compute the total conserved quantity in post processing.

*Bug/fixes small enhancements*

1. Fixed a bug where boost#38 is not found on some machines
1. dump.xml now has an option to write particle accelerations
1. Fixed a bug where periods like 1e6 were not accepted by updaters
1. Fixed a bug where bond.fene forces were calculated incorrectly between particles of differing diameters
1. Fixed a bug where bond.fene energies were computed incorrectly when running on the GPU
1. Fixed a bug where comments in hoomd xml files were not ignored as they aught to be: #331
1. It is now possible to prevent bond exclusions from ever being added to the neighbor list: #338
1. init.create_random_polymers can now generate extremely dense systems and will warn the user about large memory usage
1. variant.linear_interp now accepts a user-defined zero (handy for breaking long simulations up into many independent jobs)
1. Improved installation and compilation documentation
1. Integration methods now silently ignore when they are given an empty group
1. Fixed a bug where disabling all forces resulted in some forces still being applied
1. Integrators now behave in a reasonable way when given empty groups
1. Analyzers now accept a floating point period
1. run() now aborts immediately if limit_hours=0 is specified.
1. Pair potentials that diverge at r=0 will no longer result in invalid simulations when the leading coefficients are set to zero.
1. integrate.bdnvt can now tally the energy transferred into/out of the "reservoir", allowing energy conservation to be monitored during bd simulation runs.
1. Most potentials now prevent NaN results when computed for overlapping particles
1. Stopping a simulation from a callback or time limit no longer produces invalid simulations when continued
1. run() commands limited with limit_hours can now be set to only stop on given timestep multiples
1. Worked around a compiler bug where pair.morse would crash on Fermi GPUs
1. ULF stability improvements for G200 GPUs.


## Version 0.8.2

2009-09-10

*Note:* only major changes are listed here.

*New features*

1. Quantities that vary over time can now be specified easily in scripts with the variant.linear_interp command.
1. Box resizing updater (update.box_resize) command that uses the time varying quantity command to grow or shrink the simulation box.
1. Individual run() commands can be limited by wall-clock time
1. Angle forces can now be specified
1. Dihedral forces can now be specified
1. Improper forces can now be specified
1. 1-3 and 1-4 exclusions from the cutoff pair force can now be chosen
1. New command line option: --minimize-cpu-usage cuts the CPU usage of HOOMD down to 10% of one CPU core while only decreasing overall performance by 10%
1. Major changes have been made in the way HOOMD chooses the device on which to run (all require CUDA 2.2 or newer)
   * there are now checks that an appropriate NVIDIA drivers is installed
   * running without any command line options will now correctly revert to running on the CPU if no capable GPUs are installed
   * when no gpu is explicitly specified, the default choice is now prioritized to choose the fastest GPU and one that is not attached to a display first
   * new command line option: --ignore-display-gpu will prevent HOOMD from executing on any GPU attached to a display
   * HOOMD now prints out a short description of the GPU(s) it is running on
   * on linux, devices can be set to compute-exclusive mode and HOOMD will then automatically choose the first free GPU (see the documentation for details)
1. nlist.reset_exclusions command to control the particles that are excluded from the neighbor list


*Bug/fixes small enhancements*

1. Default block size change to improve stability on compute#3 devices
1. ULF workaround on GTX 280 now works with CUDA 2.2
1. Standalone benchmark executables have been removed and replaced by in script benchmarking commands
1. Block size tuning runs can now be performed automatically using the python API and results can be saved on the local machine
1. Fixed a bug where GTX 280 bug workarounds were not properly applied in CUDA 2.2
1. The time step read in from the XML file can now be optionally overwritten with a user-chosen one
1. Added support for CUDA 2.2
1. Fixed a bug where the WCA forces included in bond.fene had an improper cutoff
1. Added support for a python callback to be executed periodically during a run()
1. Removed demos from the hoomd downloads. These will be offered separately on the webpage now to keep the required download size small.
1. documentation improvements
1. Significantly increased performance of dual-GPU runs when build with CUDA 2.2 or newer
1. Numerous stability and performance improvements
1. Temperatures are now calculated based on 3N-3 degrees of freedom. See #283 for a more flexible system that is coming in the future.
1. Emulation mode builds now work on systems without an NVIDIA card (CUDA 2.2 or newer)
1. HOOMD now compiles with CUDA 2.3
1. Fixed a bug where uninitialized memory was written to dcd files
1. Fixed a bug that prevented the neighbor list on the CPU from working properly with non-cubic boxes
1. There is now a compile time hack to allow for more than 4 exclusions per particle
1. Documentation added to aid users in migrating from LAMMPS
1. hoomd_script now has an internal version number useful for third party scripts interfacing with it
1. VMD#8.7 is now found by the live demo scripts
1. live demos now run in vista 64-bit
1. init.create_random_polymers can now create polymers with more than one type of bond

## Version 0.8.1

2009-03-24

*Note:* only major changes are listed here.

*New features*

1. Significant performance enhancements
1. New build option for compiling on UMich CAC clusters: ENABLE_CAC_GPU_ID compiles HOOMD to read in the *$CAC_GPU_ID* environment variable and use it to determine which GPUs to execute on. No --gpu command line required in job scripts any more.
1. Particles can now be assigned a *non-unit mass*
1. *init.reset()* command added to allow for the creation of a looped series of simulations all in python
1. *dump.pdb()* command for writing PDB files
1. pair.lj now comes with an option to *shift* the potential energy to 0 at the cutoff
1. pair.lj now comes with an opiton to *smoothly switch* both the *potential* and *force* to 0 at the cutoff with the XPLOR smoothing function
1. *Gaussian pair potential* computation added (pair.gauss)
1. update and analyze commands can now be given a function to determine a non-linear rate to run at
1. analyze.log, and dump.dcd can now append to existing files

*Changes that will break scripts from 0.8.0*

1. *dump.mol2()* has been changed to be more consistent with other dump commands. In order to get the same result as the previous behavior, replace
<pre><code class="python">
 dump.mol2(filename="file.mol2")
</code></pre>
 with
 <pre><code class="python">
 mol2 = dump.mol2()
 mol2.write(filename="file.mol2")
</code></pre>
1. Grouping commands have been moved to their own package for organizational purposes. *group_all()* must now be called as *group.all()* and similarly for tags and type.

*Bug/fixes small enhancements*

1. Documentation updates
1. DCD file writing no longer crashes HOOMD in windows
1. !FindBoost.cmake is patched upstream. Use CMake 2.6.3 if you need BOOST_ROOT to work correctly
1. Validation tests now run with --gpu_error_checking
1. ULF bug workarounds are now enabled only on hardware where they are needed. This boosts performance on C1060 and newer GPUs.
1. !FindPythonLibs now always finds the shared python libraries, if they exist
1. "make package" now works fine on mac os x
1. Fixed erroneously reported dangerous neighbor list builds when using --mode=cpu
1. Small tweaks to the XML file format.
1. Numerous performance enhancements
1. Workaround for ULF on compute#1 devices in place
1. dump.xml can now be given the option "all=true" to write all fields
1. total momentum can now be logged by analyze.log
1. HOOMD now compiles with boost#38 (and hopefully future versions)
1. Updaters can now be given floating point periods such as 1e5
1. Additional warnings are now printed when HOOMD is about to allocate a large amount of memory due to the specification of an extremely large box size
1. run() now shows up in the documentation index
1. Default sorter period is now 100 on CPUs to improve performance on chips with small caches


## Version 0.8.0

2008-12-22

*Note:* only major changes are listed here.

*New features*

1. Addition of FENE bond potential
1. Addition of update.zero_momentum command to zero a system's linear momentum
1. Brownian dynamics integration implemented
1. Multi-GPU simulations
1. Particle image flags are now tracked. analyze.msd command added to calculate the mean squared displacement.

*Changes that will break scripts from 0.7.x*

1. analyze.log quantity names have changed

*Bug/fixes small enhancements*

1. Performance of the neighbor list has been increased significantly on the GPU (overall performance improvements are approximately 10%)
1. Profile option added to the run() command
1. Warnings are now correctly printed when negative coefficients are given to bond forces
1. Simulations no longer fail on G200 cards
1. Mac OS X binaries will be provided for download: new documentation for installing on Mac OS x has been written
1. Two new demos showcasing large systems
1. Particles leaving the simulation box due to bad initial conditions now generate an error
1. win64 installers will no longer attempt to install on win32 and vice-versa
1. neighborlist check_period now defaults to 1
1. The elapsed time counter in run() now continues counting time over multiple runs.
1. init.create_random_polymers now throws an error if the bond length is too small given the specified separation radii
1. Fixed a bug where a floating point value for the count field in init.create_random_polymers produced an error
1. Additional error checking to test if particles go NaN
1. Much improved status line printing for identifying hoomd_script commands
1. Numerous documentation updates
1. The VS redistributable package no longer needs to be installed to run HOOMD on windows (these files are distributed with HOOMD)
1. Now using new features in doxygen#5.7 to build pdf user documentation for download.
1. Performance enhancements of the Lennard-Jones pair force computation, thanks to David Tarjan
1. A header prefix can be added to log files to make them more gnuplot friendly
1. Log quantities completely revamped. Common quantities (i.e. kinetic energy, potential energy can now be logged in any simulation)
1. Particle groups can now be created. Currently only analyze.msd makes use of them.
1. The CUDA toolkit no longer needs to be installed to run a packaged HOOMD binary in windows.
1. User documentation can now be downloaded as a pdf.
1. Analyzers and updaters now count time 0 as being the time they were created, instead of time step 0.
1. Added job test scripts to aid in validating HOOMD
1. HOOMD will now build with default settings on a linux/unix-like OS where the boost static libraries are not installed, but the dynamic ones are.

----

## Version 0.7.1

2008-09-12

1. Fixed bug where extremely large box dimensions resulted in an argument error - ticket:118
1. Fixed bug where simulations ran incorrectly with extremely small box dimensions - ticket:138

----

## Version 0.7.0

2008-08-12

*Note:* only major changes are listed here.

1. Stability and performance improvements.
1. Cleaned up the hoomd_xml file format.
1. Improved detection of errors in hoomd_xml files significantly.
1. Users no longer need to manually specify HOOMD_ROOT, unless their installation is non-standard
1. Particle charge can now be read in from a hoomd_xml file
1. Consistency changes in the hoomd_xml file format: HOOMD 0.6.0 XML files are not compatible. No more compatibility breaking changes are planned after 0.7.0
1. Enabled parallel builds in MSVC for faster compilation times on multicore systems
1. Numerous small bug fixes
1. New force compute for implementing walls
1. Documentation updates
1. Support for CUDA 2.0
1. Bug fixed allowing simulations with no integrator
1. Support for boost#35.0
1. Cleaned up GPU code interface
1. NVT integrator now uses tau (period) instead of Q (the mass of the extra degree of freedom).
1. Added option to NVE integration to limit the distance a particle moves in a single time step
1. Added code to dump system snapshots in the DCD file format
1. Particle types can be named by strings
1. A snapshot of the initial configuration can now be written in the .mol2 file format
1. The default build settings now enable most of the optional features
1. Separated the user and developer documentation
1. Mixed polymer systems can now be generated inside HOOMD
1. Support for CMake 2.6.0
1. Wrote the user documentation
1. GPU selection from the command line
1. Implementation of the job scripting system
1. GPU can now handle neighbor lists that overflow
1. Energies are now calculated
1. Added a logger for logging energies during a simulation run
1. Code now actually compiles on Mac OS X
1. Benchmark and demo scripts now use the new scripting system
1. Consistent error message format that is more visible.
1. Multiple types of bonds each with the own coefficients are now supported
1. Added python scripts to convert from HOOMD's XML file format to LAMMPS input and dump files
1. Fixed a bug where empty xml nodes in input files resulted in an error message
1. Fixed a bug where HOOMD seg faulted when a particle left the simulation , vis=True)* is now a convenient short hand for what was previously
box now works fine on mac os x
1. Fixed erroneously reported dangerous neighbor list builds when using --mode=cpu
1. Small tweaks to the XML file format.
1. Numerous performance enhancements
1. Workaround for ULF on compute#1 devices in place
1. dump.xml can now be given the option<|MERGE_RESOLUTION|>--- conflicted
+++ resolved
@@ -27,15 +27,12 @@
     * The GSD file format is capable of storing all particle and topology data fields in hoomd,
       either static at frame 0, or varying over the course of the trajectory. The number of
       particles, types, bonds, etc. can also vary over the trajectory.
-<<<<<<< HEAD
 * `force.active` applies an active force (optionally with rotational diffusion) to a group of particles
 * `update.constrain_ellipsoid` constrains particles to an ellipsoid
 * `integrate.langevin` and `ingetgrate.brownian` now apply rotational noise and damping to anisotropic particles
-=======
 * Support dynamically updating groups. `group.force_update()` forces the group to rebuild according
   to the original selection criteria. For example, this can be used to periodically update a cuboid
   group to include particles only in the specified region.
->>>>>>> 9484822f
 
 *Changes that require job script modifications*
 
